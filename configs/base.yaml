data:
  module:                                   # config for data module
    inference_only_mode: False
    loaders:                                # config for individual data loader processes
        num_workers: 2                      # per dataloader (one per GPU, train, val and test) - should provide appropriate #CPUs to match
        prefetch_factor: 10
  dataset:
    pdbs:
      csv_path: ./ab_processed_newclust_newindex/metadata.csv # metadata and paths to preprocessed data per antibody
      min_num_res: 215
      max_num_res: 260
      subset: null                          # take 1st k instances from dataset that fit the seq-length criteria (null = all)
    train:
      bsampler:                             # config for batch sampler (of pdb structures)
        batch_size: 10                      # choose small, so that loose few structures (and total lengths) through incomplete-batch omission each epoch
        num_struc_samples: null             # null: train on all structures in train set; else subsample top k (before splitting across replicas)
    valid:
      use_pdbs: True                        # run validation on known structures
      generate: False                       # also validate using some de-novo generations (currently undefined how to do that)
      samples:
        seed: 123                           # determines random length combos chosen for tot_length
        min_length: ${data.dataset.pdbs.min_num_res}
        max_length: ${data.dataset.pdbs.max_num_res}
        min_length_heavy: 109
        max_length_heavy: 145
        min_length_light: 99
        max_length_light: 121
        samples_per_length: 1
        length_step: 5
        length_list: null                   # explicit list of lengths at which to generate
        overwrite: False
      bsampler:                             # config for batch sampler (only applies to known pdb structrues, not generations)
        batch_size: 10                      # choose small, so that loose few structures through incomplete-batch omission
        num_struc_samples: 1000
    test:
      use_pdbs: True                        # run test on known structures
      generate: False                       # also generate some de-novo structures and run tests on them (currently undefined how to do that)
      samples:
        seed: 123                           # determines random length combos chosen for tot_length
        min_length: ${data.dataset.pdbs.min_num_res}
        max_length: ${data.dataset.pdbs.max_num_res}
        min_length_heavy: ${data.dataset.valid.samples.min_length_heavy}
        max_length_heavy: ${data.dataset.valid.samples.max_length_heavy}
        min_length_light: ${data.dataset.valid.samples.min_length_light}
        max_length_light: ${data.dataset.valid.samples.max_length_light}
        samples_per_length: 4
        length_step: 1
        length_list: null                   # explicit list of lengths at which to generate
        overwrite: False
      bsampler:                             # config for batch sampler (only applies to known pdb structrues, not generations)
        batch_size: 10                      # choose small, so that loose few structures through incomplete-batch omission
        num_struc_samples: null

interpolant:
  min_t: 1e-2
  self_condition: ${model.edge_features.self_condition}
  rots:
    train_schedule: linear                  # 'linear' or 'exp' (NOTE: however, differential by-component loss normalisation for rots and trans with different t not implemented -> FlowModule.model_step())
    sample_schedule: exp                    # 'linear' or 'exp'
    exp_rate: 10
  trans:
    train_schedule: linear                  # 'linear' or 'exp' (NOTE: however, differential by-component loss normalisation for rots and trans with different t not implemented -> FlowModule.model_step())
    sample_schedule: linear                 # TODO: only 'linear' implemented; non-linear euler step for translations not implemented -> Interpolant._trans_euler_step()
    exp_rate: 10
  sampling:
    num_timesteps: 100

model:
  node_embed_size: 256
  edge_embed_size: 128
  node_features:
    c_s: ${model.node_embed_size}
    c_pos_emb: 128
    c_timestep_emb: 128
  edge_features:
    c_s: ${model.node_embed_size}
    c_p: ${model.edge_embed_size}
    feat_dim: 64
    num_bins: 22
    self_condition: True                    # edge reps include distogram of previous-step t1-calpha-location-prediction (applied stochastically, 50% of the time -> FlowModule.process_struc_batch())
  ipa:
    c_s: ${model.node_embed_size}
    c_z: ${model.edge_embed_size}
    c_hidden: 128
    no_heads: 8
    no_qk_points: 8
    no_v_points: 12
    seq_tfmr_num_heads: 4
    seq_tfmr_num_layers: 2
    num_blocks: 6

experiment:                       # config for ModelRun
  debug: False
  num_devices: 2                  # max number of GPUs to use, if available
  warm_start_cfg_override: True   # if True, will override this config with the one from the checkpoint
  warm_start: null                # path to directory that contains *config* of checkpoint to warm-start from
  warm_start_weights: weights/published.ckpt # fine-tune starting from these weigths
  crash_dir: /vols/opig/users/vavourakis/crash_dir_latest                 # path to save batch info upon encountering NaN loss
  training:
    loss: tot_loss                # in {"tot_loss", "bb_atom_loss", "trans_loss", "dist_mat_loss", "auxiliary_loss", "rots_vf_loss", "se3_vf_loss"}
    translation_loss_weight: 2.0
    rotation_loss_weights: 0.3
    aux_loss_weight: 1.0          # in relation to rototrans-losses considered together
    aux_loss_t_pass: 0.75         # use auxiliary losses from t in [k,1]; 0<k<1
    t_normalize_clip: 0.9         # clip loss normaliser 1/(1-min(t,0.9))
    bb_atom_scale: 0.1            # convert coordinates from Angstrom to nm
    trans_scale: 0.1              # convert coordinates from Angstrom to nm
    min_plddt_mask: null          # NOTE: filter implemented, but our pre-processing does not read it out of our structures, so would have to re-work that first
  validation:
    loss: ${experiment.training.loss}
    translation_loss_weight: ${experiment.training.translation_loss_weight}
    rotation_loss_weights: ${experiment.training.rotation_loss_weights}
    aux_loss_weight: ${experiment.training.aux_loss_weight}
    aux_loss_t_pass: ${experiment.training.aux_loss_t_pass}
    t_normalize_clip: ${experiment.training.t_normalize_clip}
    bb_atom_scale: ${experiment.training.bb_atom_scale}
    trans_scale: ${experiment.training.trans_scale}
    min_plddt_mask: ${experiment.training.min_plddt_mask}
  testing:
    ckpt_name : last.ckpt         # located in checkpointer.dirpath
    loss: ${experiment.training.loss}
    translation_loss_weight: ${experiment.training.translation_loss_weight}
    rotation_loss_weights: ${experiment.training.rotation_loss_weights}
    aux_loss_weight: ${experiment.training.aux_loss_weight}
    aux_loss_t_pass: ${experiment.training.aux_loss_t_pass}
    t_normalize_clip: ${experiment.training.t_normalize_clip}
    bb_atom_scale: ${experiment.training.bb_atom_scale}
    trans_scale: ${experiment.training.trans_scale}
    min_plddt_mask: ${experiment.training.min_plddt_mask}
  optimizer:
    lr: 1e-4
  wandb:
<<<<<<< HEAD
    name: reljump50+danid_smallembedder_aux75p_ft_rbl_newclust_nodataslipts_220ep_bs10_accum6_adaptlr0.2_3
=======
    name: newclust_newsample_newindex
>>>>>>> 23f1a9ba
    project: abfm
    save_code: True
    tags: []
  trainer:
    overfit_batches: 0            # set to non-zero to sanity-check model capacity
    min_epochs: 1                 # prevents early stopping
    max_epochs: 220 #70 #200
    accelerator: gpu
    log_every_n_steps: 1
    deterministic: False          # allow PyTorch to use non-deterministic algorithms
    strategy: ddp
    check_val_every_n_epoch: 1
    # val_check_interval: 1000    # validate every k batches of size batch_size (pre-gradient cumulation != gradient steps = global_step) 
    accumulate_grad_batches: 2    # accumulate gradient over k batches (implemented independent of #GPUs)
  checkpointer:
    dirpath: ckpt/${experiment.wandb.project}/${experiment.wandb.name}/${now:%Y-%m-%d}_${now:%H-%M-%S}
    save_last: True
    save_top_k: 5
    monitor: valid/loss                                                                                                         # TODO: we want to monitor AB like-ness of *generations*, too
    mode: min
    every_n_epochs: 1
  lr_scheduler:                   # config for learning ReduceLROnPlateau scheduler
    factor: 0.2
    patience: 3
    monitor: ${experiment.checkpointer.monitor}
    interval: epoch
    frequency: ${experiment.trainer.check_val_every_n_epoch}
    strict: False<|MERGE_RESOLUTION|>--- conflicted
+++ resolved
@@ -130,11 +130,7 @@
   optimizer:
     lr: 1e-4
   wandb:
-<<<<<<< HEAD
-    name: reljump50+danid_smallembedder_aux75p_ft_rbl_newclust_nodataslipts_220ep_bs10_accum6_adaptlr0.2_3
-=======
     name: newclust_newsample_newindex
->>>>>>> 23f1a9ba
     project: abfm
     save_code: True
     tags: []

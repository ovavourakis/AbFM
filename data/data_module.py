import tree
import math
import random
import logging
import itertools
import numpy as np
import pandas as pd

from typing import TypeVar, Optional, Iterator
T_co = TypeVar('T_co', covariant=True)

import torch
from torch.utils.data import Dataset, DataLoader, BatchSampler
from torch.utils.data.distributed import dist, DistributedSampler

from pytorch_lightning import LightningDataModule
from pytorch_lightning.utilities.combined_loader import CombinedLoader

from data import utils as du
from openfold.data import data_transforms
from openfold.utils import rigid_utils

class PdbDataset(Dataset):
    """
    Dataset of antibody features derived from PDBs, stored as 
    pre-processed pickles (see process_ab_pdb_files.py).

    Dataset passed as fully pre-filtered pandas DataFrame.
    """
    def __init__(self, *, pdb_csv):
        self._log = logging.getLogger(__name__)
        self.pdb_csv = pdb_csv
        
    def _process_csv_row(self, processed_file_path):
        '''Load and process a single row of the PDB CSV file.'''
        processed_feats = du.read_pkl(processed_file_path)
        processed_feats = du.parse_chain_feats(processed_feats)

        # only take modeled residues (natural AAs, not others)
        modeled_idx = processed_feats['modeled_idx']
        min_idx, max_idx = np.min(modeled_idx), np.max(modeled_idx)
        del processed_feats['modeled_idx']
        processed_feats = tree.map_structure(lambda x: x[min_idx:(max_idx+1)], 
                                             processed_feats)

        # run through OpenFold data transforms
        chain_feats = {
            'aatype': torch.tensor(processed_feats['aatype']).long(),
            'all_atom_positions': torch.tensor(processed_feats['atom_positions']).double(), # non-centred positions
            'all_atom_mask': torch.tensor(processed_feats['atom_mask']).double()
        }
        chain_feats = data_transforms.atom37_to_frames(chain_feats)
        rigids_1 = rigid_utils.Rigid.from_tensor_4x4(chain_feats['rigidgroups_gt_frames'])[:, 0]
        rotmats_1 = rigids_1.get_rots().get_rot_mats()
        trans_1 = rigids_1.get_trans()
        
<<<<<<< HEAD
        # re-index residues starting at 1 (VH) and jumping by 50 at start of VL, preserving gaps
        # (VL indices currently offset by 1000 from process_ab_pdb_files)
        # TODO: don't do this conversion here, do it whenever you pre-process the data
        res_idx = torch.tensor(processed_feats['residue_index'])
        light_chain_start = torch.argmax((res_idx >= 1000).int()).item()
        heavy_chain_res_idx = res_idx[:light_chain_start] - torch.min(res_idx[:light_chain_start]) + 1
        heavy_chain_end = heavy_chain_res_idx[-1].item()

        light_chain_offset = 50
        light_chain_res_idx = res_idx[light_chain_start:] - torch.min(res_idx[light_chain_start:]) + (heavy_chain_end + light_chain_offset)
        
        res_idx = torch.cat([heavy_chain_res_idx, light_chain_res_idx], dim=0)
        chain_id = torch.cat([torch.zeros(heavy_chain_res_idx.size(0)), torch.ones(light_chain_res_idx.size(0))], dim=0)
=======
        res_idx = torch.tensor(processed_feats['residue_index'])

        # # re-index residues starting at 1 (heavy chain) and 1001 (light chain), preserving gaps
        # light_chain_start = torch.argmax((res_idx >= 1000).int()).item()
        # heavy_chain_res_idx = res_idx[:light_chain_start] - torch.min(res_idx[:light_chain_start]) + 1
        # light_chain_res_idx = res_idx[light_chain_start:] - torch.min(res_idx[light_chain_start:]) + 1001
        # res_idx = torch.cat([heavy_chain_res_idx, light_chain_res_idx], dim=0)
>>>>>>> 23f1a9ba

        return {
            'file': processed_file_path,
            'aatype': chain_feats['aatype'],
            'res_idx': res_idx,     # array; starting at 1 (VH) and skipping by 50 for start of VL, preserving gaps
            'chain_id': chain_id,   # array; 0 for heavy chain, 1 for light chain
            'rotmats_1': rotmats_1,
            'trans_1': trans_1,
            'res_mask': torch.tensor(processed_feats['bb_mask']).int(),
        }

    def __len__(self):
        return len(self.pdb_csv)

    def __getitem__(self, idx):
        # return one structure from pdb csv
        csv_row = self.pdb_csv.iloc[idx]
        chain_feats = self._process_csv_row(csv_row['processed_path'])#.iloc[0])
        chain_feats['csv_idx'] = torch.ones(1, dtype=torch.long) * idx
        return chain_feats
    
class LengthDataset(Dataset):
    """ Dummy dataset of just antibody params from which to
    generate de novo samples. Each param has the form 
    (num_res_heavy, num_res_light, sample_id).

    Entries are created based on a samples configuration passed
    to the constructor. 

    We frist apply hard length-filters to a reference dataset (e.g. the training set),
    both on single chains and total length. We then sample chain-lengths independently,
    from the middle 95% of the respective empirical distributions in the filtered 
    reference set, until we have a pre-set number of unique combinations.

    We then add a pre-set number of repeats of each combination to our dummy dataset. """

    def __init__(self, samples_cfg):
        self._samples_cfg = samples_cfg
        random.seed(samples_cfg.seed)
        
        # read in reference dataset on which to base sampling distribution
        df = pd.read_csv(samples_cfg.csv_path)
        seqs = df['full_seq'].str.split('/', expand=True)
        df['len_h'], df['len_l'] = seqs[0].str.len(), seqs[1].str.len()
        df['len_tot'] = df['len_h'] + df['len_l']
        # apply hard filters
        df = df[(df['len_tot'] <= samples_cfg.max_length) & (df['len_tot'] >= samples_cfg.min_length)]
        df = df[(df['len_h'] <= samples_cfg.max_length_heavy) & (df['len_h'] >= samples_cfg.min_length_heavy)]
        df = df[(df['len_l'] <= samples_cfg.max_length_light) & (df['len_l'] >= samples_cfg.min_length_light)]

        # reconstruct middle 95% of VH and VL length distros from reference dataset
        lengths_h, probabilities_h = self.get_valid_lens_probs(df, 'len_h')
        lengths_l, probabilities_l = self.get_valid_lens_probs(df, 'len_l')

        # sample a set number of unique VH/VL-length combinations
        combos = set()
        while len(combos) < samples_cfg.num_combos:
            h = np.random.choice(lengths_h, p=probabilities_h)
            l = np.random.choice(lengths_l, p=probabilities_l)
            if h+l >= samples_cfg.min_length and h+l <= samples_cfg.max_length and (h,l) not in combos:
                combos.add((h,l))   
        
        sample_id = -1
        all_sample_ids = []
        for combo in combos:
            for i in range(samples_cfg.num_samples_per_combo):
                sample_id += 1
                all_sample_ids.append((combo[0], combo[1], sample_id))
        self._all_sample_ids = all_sample_ids

    def get_valid_lens_probs(self, df, column='len_h'):
        """ Take lengths of individual chain (VH or VL) in reference dataset.
        Return lengths within the middle 95% of that distribution and their probabilities. """
        lengths, counts = np.unique(df[column], return_counts=True)
        probabilities = counts / counts.sum()

        cumulative_probabilities = np.cumsum(probabilities)
        valid_mask = (cumulative_probabilities >= 0.025) & (cumulative_probabilities <= 0.975)

        lengths = lengths[valid_mask]
        probabilities = probabilities[valid_mask]/probabilities[valid_mask].sum()

        return lengths, probabilities

    def __len__(self):
        return len(self._all_sample_ids)

    def __getitem__(self, idx):
        # idx must be a single integer
        len_h, len_l, sample_id = self._all_sample_ids[idx]
        batch = {
            'len_h' : len_h,
            'len_l' : len_l,
            'sample_id': sample_id,
        }
        return batch


class DistributedPdbBatchSampler(DistributedSampler):

    def __init__(self, dataset: Dataset,
                       bsampler_cfg=None,
                       num_replicas: Optional[int] = None,
                       rank: Optional[int] = None, 
                       shuffle: bool = True,
                       seed: int = 0, 
                       drop_last: bool = False
        ) -> None:
        super().__init__(dataset, num_replicas=num_replicas, rank=rank, shuffle=shuffle,
                         seed=seed, drop_last=drop_last)
        self._log = logging.getLogger(__name__)
        
        self.cfg = bsampler_cfg
        self.batch_size = self.cfg.batch_size

        self.make_batches_for_epoch_and_replica() # creates self.batches = [[idx1, idx2, ...], [idxN, idxM, ...], ...]
        self._log.info(f'Created dataloader rank {self.rank+1} out of {self.num_replicas}.\n\
                         Contains {len(self.batches)} batches of size {self.batch_size}.')

    def make_batches_for_epoch_and_replica(self):
        # start from complete dataset (train, val or test)
        full_dataset = self.dataset.pdb_csv
        full_dataset['index'] = list(range(len(full_dataset))) # needed later
        
        # subsample one pdb per sequence-similarity cluster (for this epoch)
        seed = self.seed + self.epoch # unique to each epoch, common across replicas
        full_dataset = full_dataset.groupby('cluster_ids').sample(n=1, random_state=seed).reset_index(drop=True)

        # shuffle pdb indices, if specified
        if self.shuffle:
            g = torch.Generator()
            g.manual_seed(seed)
            # indices = torch.randperm(len(self.dataset), generator=g).tolist()  # type: ignore[arg-type]
            indices = torch.randperm(len(full_dataset), generator=g).tolist()  # type: ignore[arg-type]
        else:
            # indices = list(range(len(self.dataset)))  # type: ignore[arg-type]
            indices = list(range(len(full_dataset)))  # type: ignore[arg-type]
        # also subsample pdb indices if specified
        if self.cfg.num_struc_samples is not None:
            indices = indices[:self.cfg.num_struc_samples]

        # apply shuffling and subsampling
        shuffled_dataset = full_dataset.iloc[indices]

        # create length-homogenous batches of equal size 'batch_size'
        batches = []
        for seq_len, len_df in shuffled_dataset.groupby('modeled_seq_len'):
            
            # num of *complete* batches for *this* sequence-length
            # this will drop some structures in the incomplete last batch 
            # (for this epoch)
            num_batches = math.floor(len(len_df) / self.batch_size)

            for i in range(num_batches):
                batch_df = len_df.iloc[i*self.batch_size:(i+1)*self.batch_size]
                batch_indices = batch_df['index'].tolist()
                batches.append(batch_indices)

        # shuffle batches to mix lengths
        new_order = torch.randperm(len(batches), generator=g).tolist()
        batches = [batches[i] for i in new_order]
        total_num_batches = len(batches)
        assert total_num_batches > 0, 'No batches created.'
        
        # make sure the number of batches is divisible by num_replicas
        num_augments = -1
        while total_num_batches % self.num_replicas != 0:
            if not self.drop_last:
                total_num_batches += 1
                num_augments += 1
            else:
                total_num_batches -= 1
                num_augments += 1
            if num_augments > 1000:
                raise ValueError('Exceeded number of augmentations.')
        if total_num_batches >= len(batches):
            padding_size = total_num_batches - len(batches)
            batches += batches[:padding_size]
        else:
            batches = batches[:total_num_batches]
        assert len(batches) == total_num_batches, f'len(batches)={len(batches)} != total_num_batches={total_num_batches}'
        
        # distribute batches across replicas by subsampling
        # every nth batch for current replica (and epoch)
        replica_batches = batches[self.rank::self.num_replicas]  
        self.batches = replica_batches
        assert len(self.batches) > 0, 'No batches created.'
        for batch in self.batches:
            assert len(batch) == self.batch_size, f"Batch length is {len(batch)}, but expected length is {self.batch_size}."

    def __iter__(self) -> Iterator[T_co]:
        if self.epoch > 0:
            self.make_batches_for_epoch_and_replica()
        self.epoch += 1
        return iter(self.batches)

    def __len__(self) -> int:
        return len(self.batches)

class DataModule(LightningDataModule):
    
    def __init__(self, data_cfg):
        super().__init__()
        self._log = logging.getLogger(__name__)
        self.data_cfg = data_cfg

    def setup(self, stage: str):
        if self.data_cfg.module.inference_only_mode:
            self.gen_set = LengthDataset(samples_cfg=self.data_cfg.inference.samples)
        else:
            # preliminaries for structure data
            pdb_csv = pd.read_csv(self.data_cfg.dataset.pdbs.csv_path)
            # apply global filters
            pdb_csv = pdb_csv[pdb_csv.modeled_seq_len <= self.data_cfg.dataset.pdbs.max_num_res]
            pdb_csv = pdb_csv[pdb_csv.modeled_seq_len >= self.data_cfg.dataset.pdbs.min_num_res]
            if self.data_cfg.dataset.pdbs.subset is not None:
                pdb_csv = pdb_csv.iloc[:int(self.data_cfg.dataset.pdbs.subset)]
            
            # train split
            # self.train_pdbs = PdbDataset(pdb_csv=pdb_csv[pdb_csv.split == 'train'])
            self.train_pdbs = PdbDataset(pdb_csv=pdb_csv)
            self._log.info(f'{len(self.train_pdbs)} TRAINING pdbs.')
            # val split
            self.valid_pdbs, self.valid_gens = None, None
            if self.data_cfg.dataset.valid.use_pdbs:
                valid_pdbs = pdb_csv
                # valid_pdbs = pdb_csv[pdb_csv.split == 'valid']
                self.valid_pdbs = PdbDataset(pdb_csv=valid_pdbs)
                self._log.info(f'{len(self.valid_pdbs)} VALIDATION pdbs; will sub-sample {self.data_cfg.dataset.valid.bsampler.num_struc_samples} per validation run.')
            if self.data_cfg.dataset.valid.generate:
                valid_gens = self.data_cfg.dataset.valid.samples
                self.valid_gens = LengthDataset(samples_cfg=valid_gens)
                self._log.info(f'Will also generate {len(self.valid_gens)} samples per validation run.')
            # test split
            self.test_pdbs, self.test_gens = None, None
            if self.data_cfg.dataset.test.use_pdbs:
                test_pdbs = pdb_csv
                # test_pdbs = pdb_csv[pdb_csv.split == 'test']
                self.test_pdbs = PdbDataset(pdb_csv=test_pdbs)
                self._log.info(f'{len(self.test_pdbs)} TESTING pdbs; will sub-sample {self.data_cfg.dataset.test.bsampler.num_struc_samples} per test run.')
            if self.data_cfg.dataset.test.generate:
                test_gens = self.data_cfg.dataset.test.samples
                self.test_gens = LengthDataset(samples_cfg=test_gens)
                self._log.info(f'Will also generate {len(self.test_gens)} samples per test run.')

    def get_dataloader(self, type, rank=None, num_replicas=None):
        
        num_workers = self.data_cfg.module.loaders.num_workers
        prefetch_factor = None if num_workers == 0 else self.data_cfg.module.loaders.prefetch_factor
        
        if type == 'train':
            bsampler_cfg = self.data_cfg.dataset.train.bsampler
            pdbs = self.train_pdbs
            gens = None
        elif type == 'valid':
            bsampler_cfg = self.data_cfg.dataset.valid.bsampler
            pdbs = self.valid_pdbs
            gens = self.valid_gens
        elif type == 'test':
            bsampler_cfg = self.data_cfg.dataset.test.bsampler
            pdbs = self.test_pdbs
            gens = self.test_gens
        elif type == 'sample':
            pdbs = None
            gens = self.gen_set
        else:
            raise ValueError(f'Unknown dataloader type {type}.')

        if pdbs is not None:
            bsampler = DistributedPdbBatchSampler(dataset=pdbs,
                                                bsampler_cfg=bsampler_cfg,
                                                num_replicas=num_replicas,
                                                rank=rank)
            pdb_loader = DataLoader(pdbs,
                                    batch_sampler=bsampler,
                                    num_workers=num_workers,
                                    prefetch_factor=prefetch_factor,
                                    pin_memory=False,
                                    persistent_workers=True if num_workers > 0 else False)
        if gens is not None:
            gen_loader = DataLoader(gens,
                                    batch_size=1,
                                    num_workers=num_workers,
                                    prefetch_factor=prefetch_factor,
                                    pin_memory=False,
                                    persistent_workers=True if num_workers > 0 else False)

        # both types present
        if pdbs is not None and gens is not None:
            iterables = {'struc' : pdb_loader, 'gen' : gen_loader}
            print('Both structures and generation paramters passed. Starting with CombinedLoader.')
            return CombinedLoader(iterables, 'max_size')
        # just generation parameters
        elif pdbs is None and gens is not None:
            return gen_loader
        # just pdbs
        elif pdbs is not None and gens is None:
            return pdb_loader
        # neither
        else:
            raise ValueError('No data present for validation or test dataloader.')

    def train_dataloader(self, rank=None, num_replicas=None):
        return self.get_dataloader('train', rank=rank, num_replicas=num_replicas)

    def val_dataloader(self, rank=None, num_replicas=None):
        return self.get_dataloader('valid', rank=rank, num_replicas=num_replicas)

    def test_dataloader(self, rank=None, num_replicas=None):
        return self.get_dataloader('test', rank=rank, num_replicas=num_replicas)

    def predict_dataloader(self, rank=None, num_replicas=None):
        return self.get_dataloader('sample', rank=rank, num_replicas=num_replicas)<|MERGE_RESOLUTION|>--- conflicted
+++ resolved
@@ -54,21 +54,6 @@
         rotmats_1 = rigids_1.get_rots().get_rot_mats()
         trans_1 = rigids_1.get_trans()
         
-<<<<<<< HEAD
-        # re-index residues starting at 1 (VH) and jumping by 50 at start of VL, preserving gaps
-        # (VL indices currently offset by 1000 from process_ab_pdb_files)
-        # TODO: don't do this conversion here, do it whenever you pre-process the data
-        res_idx = torch.tensor(processed_feats['residue_index'])
-        light_chain_start = torch.argmax((res_idx >= 1000).int()).item()
-        heavy_chain_res_idx = res_idx[:light_chain_start] - torch.min(res_idx[:light_chain_start]) + 1
-        heavy_chain_end = heavy_chain_res_idx[-1].item()
-
-        light_chain_offset = 50
-        light_chain_res_idx = res_idx[light_chain_start:] - torch.min(res_idx[light_chain_start:]) + (heavy_chain_end + light_chain_offset)
-        
-        res_idx = torch.cat([heavy_chain_res_idx, light_chain_res_idx], dim=0)
-        chain_id = torch.cat([torch.zeros(heavy_chain_res_idx.size(0)), torch.ones(light_chain_res_idx.size(0))], dim=0)
-=======
         res_idx = torch.tensor(processed_feats['residue_index'])
 
         # # re-index residues starting at 1 (heavy chain) and 1001 (light chain), preserving gaps
@@ -76,7 +61,6 @@
         # heavy_chain_res_idx = res_idx[:light_chain_start] - torch.min(res_idx[:light_chain_start]) + 1
         # light_chain_res_idx = res_idx[light_chain_start:] - torch.min(res_idx[light_chain_start:]) + 1001
         # res_idx = torch.cat([heavy_chain_res_idx, light_chain_res_idx], dim=0)
->>>>>>> 23f1a9ba
 
         return {
             'file': processed_file_path,
